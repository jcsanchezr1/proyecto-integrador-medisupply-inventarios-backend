--- conflicted
+++ resolved
@@ -2971,7 +2971,6 @@
 			"response": []
 		},
 		{
-<<<<<<< HEAD
 			"name": "Crear Productos Masivos - Archivo Vacío",
 			"event": [
 				{
@@ -2983,7 +2982,69 @@
 						"type": "text/javascript",
 						"packages": {},
 						"requests": {}
-=======
+					}
+				},
+				{
+					"listen": "test",
+					"script": {
+						"exec": [
+							"// Validar que la respuesta sea exitosa",
+							"pm.test('Status code is 400', function () {",
+							"    pm.response.to.have.status(400);",
+							"});",
+							"",
+							"",
+							"// Validar que la respuesta sea JSON",
+							"pm.test('Response is JSON', function () {",
+							"    pm.response.to.be.json;",
+							"});"
+						],
+						"type": "text/javascript",
+						"packages": {},
+						"requests": {}
+					}
+				}
+			],
+			"request": {
+				"method": "POST",
+				"header": [
+					{
+						"key": "Authorization",
+						"value": "Bearer {{auth_token}}",
+						"type": "text"
+					}
+				],
+				"body": {
+					"mode": "formdata",
+					"formdata": [
+						{
+							"key": "userId",
+							"value": "8f1b7d3f-4e3b-4f5e-9b2a-7d2a6b9f1c05",
+							"type": "text"
+						},
+						{
+							"key": "file",
+							"description": "Archivo CSV con productos a procesar",
+							"type": "file",
+							"src": []
+						}
+					]
+				},
+				"url": {
+					"raw": "{{url_local_inventario}}/inventory/products/import",
+					"host": [
+						"{{url_local_inventario}}"
+					],
+					"path": [
+						"inventory",
+						"products",
+						"import"
+					]
+				}
+			},
+			"response": []
+		},
+		{
 			"name": "Actualizar Stock - Agregar Cantidad",
 			"event": [
 				{
@@ -3140,7 +3201,6 @@
 							"console.log(`Actualizando stock del producto ${productId} restando ${quantity} unidades`);"
 						],
 						"type": "text/javascript"
->>>>>>> df8a84e3
 					}
 				},
 				{
@@ -3148,8 +3208,6 @@
 					"script": {
 						"exec": [
 							"// Validar que la respuesta sea exitosa",
-<<<<<<< HEAD
-=======
 							"pm.test('Status code is 200', function () {",
 							"    pm.response.to.have.status(200);",
 							"});",
@@ -3378,22 +3436,10 @@
 					"script": {
 						"exec": [
 							"// Validar que la respuesta sea de error",
->>>>>>> df8a84e3
 							"pm.test('Status code is 400', function () {",
 							"    pm.response.to.have.status(400);",
 							"});",
 							"",
-<<<<<<< HEAD
-							"",
-							"// Validar que la respuesta sea JSON",
-							"pm.test('Response is JSON', function () {",
-							"    pm.response.to.be.json;",
-							"});"
-						],
-						"type": "text/javascript",
-						"packages": {},
-						"requests": {}
-=======
 							"// Validar estructura de error",
 							"pm.test('Error response structure', function () {",
 							"    const response = pm.response.json();",
@@ -3411,47 +3457,19 @@
 							"console.log('Error de operación inválida verificado exitosamente');"
 						],
 						"type": "text/javascript"
->>>>>>> df8a84e3
-					}
-				}
-			],
-			"request": {
-<<<<<<< HEAD
-				"method": "POST",
-				"header": [
-					{
-						"key": "Authorization",
-						"value": "Bearer {{auth_token}}",
-=======
+					}
+				}
+			],
+			"request": {
 				"method": "PUT",
 				"header": [
 					{
 						"key": "Content-Type",
 						"value": "application/json",
->>>>>>> df8a84e3
 						"type": "text"
 					}
 				],
 				"body": {
-<<<<<<< HEAD
-					"mode": "formdata",
-					"formdata": [
-						{
-							"key": "userId",
-							"value": "8f1b7d3f-4e3b-4f5e-9b2a-7d2a6b9f1c05",
-							"type": "text"
-						},
-						{
-							"key": "file",
-							"description": "Archivo CSV con productos a procesar",
-							"type": "file",
-							"src": []
-						}
-					]
-				},
-				"url": {
-					"raw": "{{url_local_inventario}}/inventory/products/import",
-=======
 					"mode": "raw",
 					"raw": "{\n    \"operation\": \"multiply\",\n    \"quantity\": 10,\n    \"reason\": \"test\"\n}",
 					"options": {
@@ -3528,18 +3546,12 @@
 				},
 				"url": {
 					"raw": "{{url_local_inventario}}/inventory/products/{{test_product_id}}/stock",
->>>>>>> df8a84e3
 					"host": [
 						"{{url_local_inventario}}"
 					],
 					"path": [
 						"inventory",
 						"products",
-<<<<<<< HEAD
-						"import"
-					]
-				}
-=======
 						"1",
 						"stock"
 					]
@@ -3667,7 +3679,6 @@
 					]
 				},
 				"description": "Eliminar el producto de prueba creado dinámicamente"
->>>>>>> df8a84e3
 			},
 			"response": []
 		}
@@ -3675,7 +3686,7 @@
 	"variable": [
 		{
 			"key": "url_local_inventario",
-			"value": "http://localhost:8084",
+			"value": "http://localhost:8082",
 			"type": "string"
 		}
 	]
